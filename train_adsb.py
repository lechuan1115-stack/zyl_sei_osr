--- conflicted
+++ resolved
@@ -4,10 +4,7 @@
 
 from __future__ import annotations
 
-<<<<<<< HEAD
 from dataclasses import dataclass
-=======
->>>>>>> 67cf3e8b
 import json
 import math
 import random
@@ -19,18 +16,15 @@
 import matplotlib.pyplot as plt
 import numpy as np
 import torch
-<<<<<<< HEAD
 import torch.nn as nn
 from sklearn.manifold import TSNE
 from sklearn.metrics import classification_report
 from torch.utils.data import DataLoader, TensorDataset
-=======
 import torch.nn.functional as F
 from sklearn.manifold import TSNE
 from sklearn.metrics import classification_report
 from sklearn.preprocessing import StandardScaler
 from torch.utils.data import DataLoader
->>>>>>> 67cf3e8b
 
 from Confusion_matrix import plot_confusion_matrix
 from mydata_read import ADSBSignalDataset, create_datasets
@@ -55,7 +49,6 @@
 
 @dataclass
 class TrainingConfig:
-<<<<<<< HEAD
     """Container holding the full training configuration.
 
     All hyper-parameters can be tweaked by modifying the dataclass fields below.
@@ -75,7 +68,6 @@
     patience: int = 20
     min_epochs: int = 20
     early_stop_delta: float = 1e-4
-=======
     """Runtime configuration loaded before kicking off training.
 
     The defaults are ready for the ADS-B dataset described in the project
@@ -96,7 +88,6 @@
     min_epochs: int = 70
     early_stop_delta: float = 5e-5
     max_grad_norm: float = 2.0
->>>>>>> 67cf3e8b
     num_workers: int = 0
     val_ratio: float = 0.1
     feature_key: str | None = None
@@ -104,7 +95,6 @@
     test_feature_key: str | None = None
     test_label_key: str | None = None
     seed: int = 42
-<<<<<<< HEAD
     known_class_ratio: float = 0.7
     openmax_tail_size: int = 20
     openmax_alpha: int = 3
@@ -134,7 +124,6 @@
     unknown_pool_labels: np.ndarray
     known_train_data: np.ndarray
     known_train_labels: np.ndarray
-=======
     log_interval: int = 50
     label_smoothing: float = 0.03
 
@@ -192,7 +181,6 @@
         )
 
     return TrainingConfig()
->>>>>>> 67cf3e8b
 
 
 def set_seed(seed: int) -> None:
@@ -207,7 +195,6 @@
 # ---------------------------------------------------------------------------
 
 
-<<<<<<< HEAD
 def prepare_dataloaders(config: TrainingConfig) -> PreparedData:
     train_split, val_split, test_split = create_datasets(
         config.train_data,
@@ -235,7 +222,6 @@
     )
     known_test_data, known_test_labels_raw = filter_by_classes(
         test_split.data, test_split.labels, open_split.known_classes
-=======
 def create_dataloaders(
     train_mat_path: Path,
     *,
@@ -258,7 +244,6 @@
         test_feature_key=test_feature_key,
         test_label_key=test_label_key,
         random_state=seed,
->>>>>>> 67cf3e8b
     )
 
     known_train_labels = remap(known_train_labels_raw)
@@ -293,7 +278,6 @@
 
     train_loader = DataLoader(train_dataset, shuffle=True, drop_last=False, **loader_kwargs)
     val_loader = DataLoader(val_dataset, shuffle=False, drop_last=False, **loader_kwargs)
-<<<<<<< HEAD
     known_test_loader = DataLoader(known_test_dataset, shuffle=False, drop_last=False, **loader_kwargs)
     unknown_test_loader = DataLoader(unknown_test_dataset, shuffle=False, drop_last=False, **loader_kwargs)
 
@@ -331,7 +315,6 @@
         known_train_data=known_train_data,
         known_train_labels=known_train_labels,
     )
-=======
     test_loader = DataLoader(test_dataset, shuffle=False, drop_last=False, **loader_kwargs)
     return train_loader, val_loader, test_loader, normalisation
 
@@ -360,7 +343,6 @@
     )
     print(f"        Class distribution: {distribution}")
     return summary
->>>>>>> 67cf3e8b
 
 
 # ---------------------------------------------------------------------------
@@ -908,18 +890,14 @@
 # ---------------------------------------------------------------------------
 
 
-<<<<<<< HEAD
 def main(config: TrainingConfig = DEFAULT_CONFIG) -> None:
-=======
 def main() -> None:
     config = load_config()
->>>>>>> 67cf3e8b
     set_seed(config.seed)
 
     device = torch.device("cuda" if torch.cuda.is_available() else "cpu")
     print(f"Using device: {device}")
 
-<<<<<<< HEAD
     config.output_dir.mkdir(parents=True, exist_ok=True)
 
     prepared = prepare_dataloaders(config)
@@ -931,7 +909,6 @@
 
     num_classes = len(prepared.open_split.known_classes)
     model = create_model("CNN_Transformer", num_classes=num_classes).to(device)
-=======
     missing_paths = [
         (name, path)
         for name, path in (("train_data", config.train_data), ("test_data", config.test_data))
@@ -972,7 +949,6 @@
 
     num_classes = len(np.unique(train_loader.dataset.labels.cpu().numpy()))
     model = CNN_Transformer(num_classes=num_classes).to(device)
->>>>>>> 67cf3e8b
 
     criterion = torch.nn.CrossEntropyLoss(label_smoothing=config.label_smoothing)
     optimizer = torch.optim.AdamW(
@@ -993,10 +969,8 @@
         "lr": [],
     }
 
-<<<<<<< HEAD
     for epoch in range(1, config.epochs + 1):
         current_lr = adjust_learning_rate(optimizer, epoch, config)
-=======
     best_snapshot = {
         "epoch": 0,
         "val_loss": float("inf"),
@@ -1014,7 +988,6 @@
         )
         for param_group in optimizer.param_groups:
             param_group["lr"] = current_lr
->>>>>>> 67cf3e8b
         train_loss, train_acc = train_one_epoch(
             model,
             train_loader,
@@ -1029,14 +1002,11 @@
         val_loss, val_acc, _ = evaluate(
             model, val_loader, criterion, device
         )
-<<<<<<< HEAD
 
         early_stopping(val_loss, model)
         if early_stopping.early_stop and epoch < config.min_epochs:
-=======
         early_stopping(val_loss, model)
         if epoch <= config.min_epochs:
->>>>>>> 67cf3e8b
             early_stopping.early_stop = False
             early_stopping.counter = 0
 
@@ -1045,27 +1015,21 @@
         history["train_acc"].append(train_acc)
         history["val_acc"].append(val_acc)
         history["lr"].append(current_lr)
-<<<<<<< HEAD
-=======
 
         if val_loss < best_snapshot["val_loss"]:
             best_snapshot.update({"epoch": epoch, "val_loss": val_loss, "val_acc": val_acc})
->>>>>>> 67cf3e8b
 
         elapsed = time.time() - epoch_start
         print(
-<<<<<<< HEAD
             f"Epoch {epoch:03d} | "
             f"train_loss={train_loss:.4f} train_acc={train_acc:.4f} | "
             f"val_loss={val_loss:.4f} val_acc={val_acc:.4f} | lr={current_lr:.6f}"
-=======
             f"Epoch {epoch:03d}/{config.epochs:03d} | "
             f"lr={current_lr:.6f} | "
             f"train_loss={train_loss:.4f} train_acc={train_acc * 100:.2f}% | "
             f"val_loss={val_loss:.4f} val_acc={val_acc * 100:.2f}% | "
             f"best_val_acc={best_snapshot['val_acc'] * 100:.2f}% (epoch {best_snapshot['epoch']:03d}) | "
             f"elapsed={elapsed:.1f}s"
->>>>>>> 67cf3e8b
         )
 
         if early_stopping.early_stop:
@@ -1080,12 +1044,10 @@
     plot_training_curves(history, config.output_dir)
 
     # Evaluate on the held-out test set.
-<<<<<<< HEAD
     known_loss, known_acc, y_true_known, y_pred_known = evaluate(
         model, known_test_loader, criterion, device, collect_predictions=True
     )
     print(f"Known-class test loss: {known_loss:.4f} | Known-class accuracy: {known_acc:.4f}")
-=======
     test_loss, test_acc, test_details = evaluate(
         model, test_loader, criterion, device, collect_details=True
     )
@@ -1095,16 +1057,13 @@
     features = test_details["features"]
     probabilities = test_details["probabilities"]
     print(f"Test loss: {test_loss:.4f} | Test accuracy: {test_acc:.4f}")
->>>>>>> 67cf3e8b
 
     # Persist metrics and detailed reports for later inspection.
     metrics = {
         "train_history": history,
-<<<<<<< HEAD
         "known_test_loss": known_loss,
         "known_test_accuracy": known_acc,
         "open_set_split": prepared.open_split.as_dict(),
-=======
         "test_loss": test_loss,
         "test_accuracy": test_acc,
         "dataset_summaries": split_summaries,
@@ -1114,7 +1073,6 @@
             key: str(value) if isinstance(value, Path) else value
             for key, value in config.__dict__.items()
         },
->>>>>>> 67cf3e8b
     }
     with open(config.output_dir / "metrics.json", "w", encoding="utf-8") as fp:
         json.dump(metrics, fp, indent=2)
@@ -1133,23 +1091,17 @@
     with open(config.output_dir / "classification_report.json", "w", encoding="utf-8") as fp:
         json.dump(report, fp, indent=2)
 
-<<<<<<< HEAD
     class_names = target_names
-=======
     plot_per_class_accuracy(report, config.output_dir)
 
     class_names = [f"Class {idx}" for idx in sorted(np.unique(y_true))]
->>>>>>> 67cf3e8b
     fig = plot_confusion_matrix(
         y_true_known,
         y_pred_known,
         class_names=class_names,
         normalize=True,
-<<<<<<< HEAD
         title="Normalised confusion matrix (known classes)",
-=======
         title="Normalised confusion matrix",
->>>>>>> 67cf3e8b
         save_path=config.output_dir / "confusion_matrix.png",
     )
     plt.close(fig)
@@ -1160,16 +1112,12 @@
         y_pred_known,
         class_names=class_names,
         normalize=False,
-<<<<<<< HEAD
         title="Confusion matrix (counts, known classes)",
-=======
         title="Confusion matrix (counts)",
->>>>>>> 67cf3e8b
         save_path=config.output_dir / "confusion_matrix_counts.png",
     )
     plt.close(fig)
 
-<<<<<<< HEAD
     # ----------------------- Open-set evaluation -------------------------
     train_logits, train_features, train_labels = extract_features(
         model, train_loader, device
@@ -1267,13 +1215,11 @@
             fp,
             indent=2,
         )
-=======
     plot_tsne_embeddings(features, y_true, config.output_dir, seed=config.seed)
     plot_distance_distributions(features, y_true, config.output_dir, seed=config.seed)
     plot_confidence_histogram(probabilities, y_pred, y_true, config.output_dir)
 
     print("Training artefacts written to", config.output_dir.resolve())
->>>>>>> 67cf3e8b
 
 
 if __name__ == "__main__":  # pragma: no cover - script entry point
