--- conflicted
+++ resolved
@@ -17,10 +17,6 @@
 import numpy as np
 import torch
 import torch.nn as nn
-<<<<<<< HEAD
-=======
-from sklearn.manifold import TSNE
->>>>>>> 59486805
 from sklearn.metrics import classification_report
 from torch.utils.data import DataLoader, TensorDataset
 import torch.nn.functional as F
@@ -36,19 +32,8 @@
 from torch.nn.utils import clip_grad_norm_
 from utils import AverageMeter
 
-<<<<<<< HEAD
 from open_set import OpenSetSplit, determine_open_set_split, filter_by_classes
 from open_set_pipeline import run_open_set_pipeline
-=======
-from open_set import (
-    OpenMaxCalibrator,
-    OpenSetSplit,
-    determine_open_set_split,
-    evaluate_open_set_methods,
-    extract_features,
-    filter_by_classes,
-)
->>>>>>> 59486805
 
 # ---------------------------------------------------------------------------
 # Configuration and reproducibility helpers
@@ -76,29 +61,6 @@
     patience: int = 20
     min_epochs: int = 20
     early_stop_delta: float = 1e-4
-<<<<<<< HEAD
-=======
-    """Runtime configuration loaded before kicking off training.
-
-    The defaults are ready for the ADS-B dataset described in the project
-    README.  Adjust the paths or any hyper-parameters below and simply run the
-    script without additional command-line arguments.
-    """
-
-    train_data: Path = Path(r"E:\数据集\ADS-B_Train_10X360-2_5-10-15-20dB.mat")
-    test_data: Path = Path(r"E:\数据集\ADS-B_Test_10X360-2_5-10-15-20dB.mat")
-    output_dir: Path = Path("training_outputs")
-    epochs: int = 180
-    batch_size: int = 128
-    lr: float = 8e-4
-    min_lr: float = 5e-5
-    weight_decay: float = 5e-5
-    warmup_epochs: int = 12
-    patience: int = 60
-    min_epochs: int = 70
-    early_stop_delta: float = 5e-5
-    max_grad_norm: float = 2.0
->>>>>>> 59486805
     num_workers: int = 0
     val_ratio: float = 0.1
     feature_key: str | None = None
@@ -135,66 +97,6 @@
     unknown_pool_labels: np.ndarray
     known_train_data: np.ndarray
     known_train_labels: np.ndarray
-<<<<<<< HEAD
-=======
-    log_interval: int = 50
-    label_smoothing: float = 0.03
-
-    def __post_init__(self) -> None:
-        # Allow users to provide string paths in custom configurations.
-        self.train_data = Path(self.train_data)
-        self.test_data = Path(self.test_data)
-        self.output_dir = Path(self.output_dir)
-
-        if self.warmup_epochs < 0:
-            raise ValueError("warmup_epochs must be non-negative")
-        if self.min_epochs < 1:
-            raise ValueError("min_epochs must be at least 1")
-        if self.epochs < self.min_epochs:
-            raise ValueError("epochs must be >= min_epochs")
-        if self.warmup_epochs >= self.epochs:
-            self.warmup_epochs = max(0, self.epochs - 1)
-        if not 0.0 <= self.label_smoothing < 1.0:
-            raise ValueError("label_smoothing must be in [0, 1).")
-
-
-CONFIG_PATH = Path("training_config.json")
-
-
-def load_config() -> TrainingConfig:
-    """Load configuration from ``training_config.json`` if present.
-
-    Users who prefer editing JSON can copy the generated template, otherwise the
-    defaults defined in :class:`TrainingConfig` are used.
-    """
-
-    if CONFIG_PATH.exists():
-        with open(CONFIG_PATH, "r", encoding="utf-8") as fp:
-            user_config = json.load(fp)
-
-        valid_keys = TrainingConfig.__dataclass_fields__.keys()
-        filtered_config = {k: v for k, v in user_config.items() if k in valid_keys}
-        if len(filtered_config) != len(user_config):
-            unknown = sorted(set(user_config) - set(filtered_config))
-            if unknown:
-                print(
-                    "Ignoring unsupported configuration keys:",
-                    ", ".join(unknown),
-                )
-        return TrainingConfig(**filtered_config)
-
-    # When no user configuration exists we still provide a template so that the
-    # required keys are obvious for the next run.
-    if not CONFIG_PATH.exists():
-        with open(CONFIG_PATH, "w", encoding="utf-8") as fp:
-            json.dump(TrainingConfig().__dict__, fp, indent=2, default=str)
-        print(
-            "Generated training_config.json with default values. "
-            "Update the dataset paths before the next run if needed."
-        )
-
-    return TrainingConfig()
->>>>>>> 59486805
 
 
 def set_seed(seed: int) -> None:
@@ -219,7 +121,6 @@
         test_feature_key=config.test_feature_key,
         test_label_key=config.test_label_key,
         random_state=config.seed,
-<<<<<<< HEAD
     )
 
     open_split = determine_open_set_split(train_split.labels, config.known_class_ratio)
@@ -239,49 +140,6 @@
         test_split.data, test_split.labels, open_split.known_classes
     )
 
-=======
-    )
-
-    open_split = determine_open_set_split(train_split.labels, config.known_class_ratio)
-
-    class_to_index = {cls: idx for idx, cls in enumerate(open_split.known_classes)}
-
-    def remap(labels: np.ndarray) -> np.ndarray:
-        return np.vectorize(class_to_index.__getitem__, otypes=[np.int64])(labels)
-
-    known_train_data, known_train_labels_raw = filter_by_classes(
-        train_split.data, train_split.labels, open_split.known_classes
-    )
-    known_val_data, known_val_labels_raw = filter_by_classes(
-        val_split.data, val_split.labels, open_split.known_classes
-    )
-    known_test_data, known_test_labels_raw = filter_by_classes(
-        test_split.data, test_split.labels, open_split.known_classes
-def create_dataloaders(
-    train_mat_path: Path,
-    *,
-    test_mat_path: Path,
-    val_ratio: float,
-    batch_size: int,
-    num_workers: int,
-    feature_key: str | None,
-    label_key: str | None,
-    test_feature_key: str | None,
-    test_label_key: str | None,
-    seed: int,
-) -> Tuple[DataLoader, DataLoader, DataLoader, Dict[str, list[float]]]:
-    train_split, val_split, test_split, normalisation = create_datasets(
-        train_mat_path,
-        test_mat_path=test_mat_path,
-        val_ratio=val_ratio,
-        feature_key=feature_key,
-        label_key=label_key,
-        test_feature_key=test_feature_key,
-        test_label_key=test_label_key,
-        random_state=seed,
-    )
-
->>>>>>> 59486805
     known_train_labels = remap(known_train_labels_raw)
     known_val_labels = remap(known_val_labels_raw)
     known_test_labels = remap(known_test_labels_raw)
@@ -351,37 +209,6 @@
         known_train_data=known_train_data,
         known_train_labels=known_train_labels,
     )
-<<<<<<< HEAD
-=======
-    test_loader = DataLoader(test_dataset, shuffle=False, drop_last=False, **loader_kwargs)
-    return train_loader, val_loader, test_loader, normalisation
-
-
-# ---------------------------------------------------------------------------
-# Logging helpers
-# ---------------------------------------------------------------------------
-
-
-def _summarise_split(name: str, dataset: ADSBSignalDataset) -> Dict[str, object]:
-    """Log and return a concise summary for a dataset split."""
-
-    labels = dataset.labels.cpu().numpy()
-    unique, counts = np.unique(labels, return_counts=True)
-    distribution = {int(label): int(count) for label, count in zip(unique, counts)}
-
-    summary = {
-        "name": name,
-        "num_samples": int(len(dataset)),
-        "class_distribution": distribution,
-    }
-
-    print(
-        f"{name}: {summary['num_samples']:6d} samples | "
-        f"classes: {sorted(distribution.keys())}"
-    )
-    print(f"        Class distribution: {distribution}")
-    return summary
->>>>>>> 59486805
 
 
 # ---------------------------------------------------------------------------
@@ -943,11 +770,6 @@
 
 
 def main(config: TrainingConfig = DEFAULT_CONFIG) -> None:
-<<<<<<< HEAD
-=======
-def main() -> None:
-    config = load_config()
->>>>>>> 59486805
     set_seed(config.seed)
 
     device = torch.device("cuda" if torch.cuda.is_available() else "cpu")
@@ -956,7 +778,6 @@
     config.output_dir.mkdir(parents=True, exist_ok=True)
 
     prepared = prepare_dataloaders(config)
-<<<<<<< HEAD
 
     train_loader = prepared.train_loader
     val_loader = prepared.val_loader
@@ -965,56 +786,6 @@
 
     num_classes = len(prepared.open_split.known_classes)
     model = create_model("CNN_Transformer", num_classes=num_classes).to(device)
-=======
-
-    train_loader = prepared.train_loader
-    val_loader = prepared.val_loader
-    known_test_loader = prepared.test_known_loader
-    unknown_test_loader = prepared.test_unknown_loader
-
-    num_classes = len(prepared.open_split.known_classes)
-    model = create_model("CNN_Transformer", num_classes=num_classes).to(device)
-    missing_paths = [
-        (name, path)
-        for name, path in (("train_data", config.train_data), ("test_data", config.test_data))
-        if not path.exists()
-    ]
-    if missing_paths:
-        formatted = ", ".join(f"{name}='{path}'" for name, path in missing_paths)
-        raise SystemExit(
-            f"Could not locate the following paths: {formatted}. "
-            "Edit training_config.json to point to the correct files."
-        )
-
-    config.output_dir.mkdir(parents=True, exist_ok=True)
-
-    train_loader, val_loader, test_loader, normalisation = create_dataloaders(
-        config.train_data,
-        test_mat_path=config.test_data,
-        val_ratio=config.val_ratio,
-        batch_size=config.batch_size,
-        num_workers=config.num_workers,
-        feature_key=config.feature_key,
-        label_key=config.label_key,
-        test_feature_key=config.test_feature_key,
-        test_label_key=config.test_label_key,
-        seed=config.seed,
-    )
-
-    print(
-        "Normalisation (per-channel mean/std):",
-        {k: [round(vv, 6) for vv in values] for k, values in normalisation.items()},
-    )
-
-    split_summaries = [
-        _summarise_split("Train", train_loader.dataset),
-        _summarise_split("Valid", val_loader.dataset),
-        _summarise_split("Test", test_loader.dataset),
-    ]
-
-    num_classes = len(np.unique(train_loader.dataset.labels.cpu().numpy()))
-    model = CNN_Transformer(num_classes=num_classes).to(device)
->>>>>>> 59486805
 
     criterion = torch.nn.CrossEntropyLoss(label_smoothing=config.label_smoothing)
     optimizer = torch.optim.AdamW(
@@ -1037,8 +808,6 @@
 
     for epoch in range(1, config.epochs + 1):
         current_lr = adjust_learning_rate(optimizer, epoch, config)
-<<<<<<< HEAD
-=======
     best_snapshot = {
         "epoch": 0,
         "val_loss": float("inf"),
@@ -1056,7 +825,6 @@
         )
         for param_group in optimizer.param_groups:
             param_group["lr"] = current_lr
->>>>>>> 59486805
         train_loss, train_acc = train_one_epoch(
             model,
             train_loader,
@@ -1074,11 +842,8 @@
 
         early_stopping(val_loss, model)
         if early_stopping.early_stop and epoch < config.min_epochs:
-<<<<<<< HEAD
-=======
         early_stopping(val_loss, model)
         if epoch <= config.min_epochs:
->>>>>>> 59486805
             early_stopping.early_stop = False
             early_stopping.counter = 0
 
@@ -1087,27 +852,21 @@
         history["train_acc"].append(train_acc)
         history["val_acc"].append(val_acc)
         history["lr"].append(current_lr)
-<<<<<<< HEAD
-=======
 
         if val_loss < best_snapshot["val_loss"]:
             best_snapshot.update({"epoch": epoch, "val_loss": val_loss, "val_acc": val_acc})
->>>>>>> 59486805
 
         elapsed = time.time() - epoch_start
         print(
             f"Epoch {epoch:03d} | "
             f"train_loss={train_loss:.4f} train_acc={train_acc:.4f} | "
             f"val_loss={val_loss:.4f} val_acc={val_acc:.4f} | lr={current_lr:.6f}"
-<<<<<<< HEAD
-=======
             f"Epoch {epoch:03d}/{config.epochs:03d} | "
             f"lr={current_lr:.6f} | "
             f"train_loss={train_loss:.4f} train_acc={train_acc * 100:.2f}% | "
             f"val_loss={val_loss:.4f} val_acc={val_acc * 100:.2f}% | "
             f"best_val_acc={best_snapshot['val_acc'] * 100:.2f}% (epoch {best_snapshot['epoch']:03d}) | "
             f"elapsed={elapsed:.1f}s"
->>>>>>> 59486805
         )
 
         if early_stopping.early_stop:
@@ -1126,8 +885,6 @@
         model, known_test_loader, criterion, device, collect_predictions=True
     )
     print(f"Known-class test loss: {known_loss:.4f} | Known-class accuracy: {known_acc:.4f}")
-<<<<<<< HEAD
-=======
     test_loss, test_acc, test_details = evaluate(
         model, test_loader, criterion, device, collect_details=True
     )
@@ -1137,7 +894,6 @@
     features = test_details["features"]
     probabilities = test_details["probabilities"]
     print(f"Test loss: {test_loss:.4f} | Test accuracy: {test_acc:.4f}")
->>>>>>> 59486805
 
     # Persist metrics and detailed reports for later inspection.
     metrics = {
@@ -1145,8 +901,6 @@
         "known_test_loss": known_loss,
         "known_test_accuracy": known_acc,
         "open_set_split": prepared.open_split.as_dict(),
-<<<<<<< HEAD
-=======
         "test_loss": test_loss,
         "test_accuracy": test_acc,
         "dataset_summaries": split_summaries,
@@ -1156,7 +910,6 @@
             key: str(value) if isinstance(value, Path) else value
             for key, value in config.__dict__.items()
         },
->>>>>>> 59486805
     }
     with open(config.output_dir / "metrics.json", "w", encoding="utf-8") as fp:
         json.dump(metrics, fp, indent=2)
@@ -1176,22 +929,16 @@
         json.dump(report, fp, indent=2)
 
     class_names = target_names
-<<<<<<< HEAD
-=======
     plot_per_class_accuracy(report, config.output_dir)
 
     class_names = [f"Class {idx}" for idx in sorted(np.unique(y_true))]
->>>>>>> 59486805
     fig = plot_confusion_matrix(
         y_true_known,
         y_pred_known,
         class_names=class_names,
         normalize=True,
         title="Normalised confusion matrix (known classes)",
-<<<<<<< HEAD
-=======
         title="Normalised confusion matrix",
->>>>>>> 59486805
         save_path=config.output_dir / "confusion_matrix.png",
     )
     plt.close(fig)
@@ -1203,16 +950,12 @@
         class_names=class_names,
         normalize=False,
         title="Confusion matrix (counts, known classes)",
-<<<<<<< HEAD
-=======
         title="Confusion matrix (counts)",
->>>>>>> 59486805
         save_path=config.output_dir / "confusion_matrix_counts.png",
     )
     plt.close(fig)
 
     # ----------------------- Open-set evaluation -------------------------
-<<<<<<< HEAD
     run_open_set_pipeline(
         model,
         train_loader,
@@ -1230,7 +973,6 @@
         "Open-set evaluation complete. Metrics saved to",
         config.output_dir / "open_set_metrics.json",
     )
-=======
     train_logits, train_features, train_labels = extract_features(
         model, train_loader, device
     )
@@ -1332,7 +1074,6 @@
     plot_confidence_histogram(probabilities, y_pred, y_true, config.output_dir)
 
     print("Training artefacts written to", config.output_dir.resolve())
->>>>>>> 59486805
 
 
 if __name__ == "__main__":  # pragma: no cover - script entry point
