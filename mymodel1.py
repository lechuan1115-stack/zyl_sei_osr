#!/usr/bin/env python
# -*- coding:utf-8 -*-
"""Model definitions used by the ADS-B classification training script.

Only the ``CNN_Transformer`` architecture is kept because it delivers the
best performance on the considered I/Q modulation recognition task.  The
previous repository version shipped with several historical CNN variants
that were no longer referenced anywhere in the code base.  Removing them
reduces the maintenance surface and makes it clear which model should be
used.
"""

from __future__ import annotations

import torch
import torch.nn as nn

__all__ = ["CNN_Transformer", "create"]


class CNN_Transformer(nn.Module):
<<<<<<< HEAD
    """Compact CNN + Transformer network tailored for 10-way ADS-B recognition.

    Compared to the previous revision this version drastically reduces the
    channel counts and the Transformer dimensionality.  The lighter footprint
    helps curb overfitting while still capturing both local temporal patterns
    (via convolutions) and long-range dependencies (via a Transformer encoder).
=======
    """Hybrid CNN + Transformer network for 10-way ADS-B signal classification.

    The network first extracts local temporal patterns from the complex I/Q
    time-series using a stack of 1-D convolutions.  The resulting feature map
    is interpreted as a sequence and processed by a Transformer encoder so the
    model can attend to long-range temporal dependencies.  Finally a linear
    classifier projects the aggregated features to the requested number of
    classes.
>>>>>>> 4f3944b6

    Parameters
    ----------
    num_cls:
        Number of output classes.  The ADS-B dataset contains 10 distinct
        signal categories so ``num_cls`` defaults to 10, but the value can be
        overridden for reuse in other experiments.
    """

    def __init__(self, num_cls: int = 10) -> None:
        super().__init__()

<<<<<<< HEAD
        # The convolutional trunk uses modest channel counts and GELU
        # activations.  Pooling every block halves the temporal resolution so
        # the subsequent Transformer processes a shorter sequence.
        self.features = nn.Sequential(
            nn.Conv1d(2, 32, kernel_size=11, padding=5, bias=False),
            nn.BatchNorm1d(32),
            nn.GELU(),
            nn.MaxPool1d(2),
            nn.Dropout(0.1),

            nn.Conv1d(32, 64, kernel_size=7, padding=3, bias=False),
            nn.BatchNorm1d(64),
            nn.GELU(),
            nn.MaxPool1d(2),
            nn.Dropout(0.1),

            nn.Conv1d(64, 128, kernel_size=5, padding=2, bias=False),
            nn.BatchNorm1d(128),
            nn.GELU(),
            nn.MaxPool1d(2),

            nn.Conv1d(128, 192, kernel_size=3, padding=1, bias=False),
            nn.BatchNorm1d(192),
            nn.GELU(),
            nn.MaxPool1d(2),

            nn.Conv1d(192, 256, kernel_size=3, padding=1, bias=False),
            nn.BatchNorm1d(256),
            nn.GELU(),
        )

        encoder_layer = nn.TransformerEncoderLayer(
            d_model=256,
            nhead=4,
            dim_feedforward=512,
            dropout=0.2,
            activation="gelu",
=======
        # The convolutional trunk mirrors the structure from the original
        # repository.  Max-pooling progressively reduces the temporal
        # resolution so that the Transformer deals with a manageable sequence
        # length while still receiving rich local features.
        self.features = nn.Sequential(
            nn.Conv1d(2, 4 * 25, kernel_size=15, stride=1, padding=7, bias=True),
            nn.BatchNorm1d(4 * 25),
            nn.ReLU(inplace=True),
            nn.MaxPool1d(4, stride=4),

            nn.Conv1d(4 * 25, 8 * 25, kernel_size=11, stride=1, padding=5, bias=True),
            nn.BatchNorm1d(8 * 25),
            nn.ReLU(inplace=True),
            nn.MaxPool1d(2, stride=2),

            nn.Conv1d(8 * 25, 12 * 25, kernel_size=7, stride=1, padding=3, bias=True),
            nn.BatchNorm1d(12 * 25),
            nn.ReLU(inplace=True),
            nn.MaxPool1d(2, stride=2),

            nn.Conv1d(12 * 25, 16 * 25, kernel_size=5, stride=1, padding=2, bias=True),
            nn.BatchNorm1d(16 * 25),
            nn.ReLU(inplace=True),
            nn.MaxPool1d(2, stride=2),

            nn.Conv1d(16 * 25, 24 * 25, kernel_size=5, stride=1, padding=2, bias=True),
            nn.BatchNorm1d(24 * 25),
            nn.ReLU(inplace=True),
            nn.MaxPool1d(2, stride=2),

            nn.Conv1d(24 * 25, 32 * 25, kernel_size=3, stride=1, padding=1, bias=True),
            nn.BatchNorm1d(32 * 25),
            nn.ReLU(inplace=True),
            nn.MaxPool1d(2, stride=2),

            nn.Conv1d(32 * 25, 36 * 25, kernel_size=3, stride=1, padding=1, bias=True),
            nn.BatchNorm1d(36 * 25),
            nn.ReLU(inplace=True),
            nn.MaxPool1d(2, stride=2),

            nn.Conv1d(36 * 25, 1024, kernel_size=3, stride=1, padding=1, bias=True),
            nn.BatchNorm1d(1024),
            nn.ReLU(inplace=True),
            nn.MaxPool1d(2, stride=2),

            nn.Conv1d(1024, 1024, kernel_size=3, stride=1, padding=1, bias=True),
            nn.BatchNorm1d(1024),
            nn.ReLU(inplace=True),
            nn.MaxPool1d(2, stride=2),
        )

        # ``nn.TransformerEncoder`` expects input tensors shaped as
        # (sequence_length, batch_size, features).  Each encoder layer operates
        # on the condensed temporal dimension and can model interactions across
        # the entire signal.
        encoder_layer = nn.TransformerEncoderLayer(
            d_model=1024,
            nhead=8,
            dim_feedforward=2048,
            dropout=0.2,
>>>>>>> 4f3944b6
            batch_first=False,
        )
        self.transformer_encoder = nn.TransformerEncoder(
            encoder_layer,
<<<<<<< HEAD
            num_layers=2,
            norm=nn.LayerNorm(256),
        )

        self.classifier = nn.Sequential(
            nn.LayerNorm(256),
            nn.Dropout(0.3),
            nn.Linear(256, num_cls),
=======
            num_layers=3,
            norm=nn.LayerNorm(1024),
        )

        # A light-weight classifier head aggregates the encoder output with
        # global average pooling followed by dropout regularisation and a final
        # linear projection.
        self.classifier = nn.Sequential(
            nn.Dropout(0.5),
            nn.Linear(1024, num_cls),
>>>>>>> 4f3944b6
        )

    def forward(self, x: torch.Tensor) -> tuple[torch.Tensor, torch.Tensor]:
        """Forward pass.

        Parameters
        ----------
        x:
            Batch of complex I/Q sequences with shape ``(batch, 2, 4800)`` where
            the second dimension enumerates the I and Q components and the last
            dimension is the temporal axis.

        Returns
        -------
        logits:
            Raw, unnormalised class scores with shape ``(batch, num_cls)``.
        features:
            The pooled feature representation prior to the classifier.  This is
            handy for downstream analysis such as t-SNE visualisation.
        """

        # Convolutional feature extractor operating on channel-first 1-D data.
        x = self.features(x)

        # Prepare for the Transformer encoder: convert to (sequence, batch, feature).
        x = x.permute(2, 0, 1)
        x = self.transformer_encoder(x)

        # Restore (batch, feature, sequence) and compute global average pooling
        # over the temporal dimension instead of taking only the final token.
        x = x.permute(1, 2, 0)
        features = x.mean(dim=2)

        logits = self.classifier(features)
        return logits, features


__factory = {
    "CNN_Transformer": CNN_Transformer,
}


def create(name: str, num_classes: int) -> CNN_Transformer:
    """Instantiate a registered model by name."""

    if name not in __factory:
        raise KeyError(f"Unknown model: {name}")
    return __factory[name](num_classes)
# -*- coding:utf-8 -*-
import torch.nn as nn
import torch
# import x_transformers as xt
from gconv import GConv2d

# 通道注意力机制


class ConvNet_5G3_3(nn.Module):# 改进了一下ConvNet_5G2 输入选择为6000点
    def __init__(self, num_cls=10):
        super(ConvNet_5G3_3, self).__init__()
        self.features = nn.Sequential(
            nn.Conv1d(2, 2 * 25, kernel_size=15, stride=1, padding=7, bias=True),
            nn.BatchNorm1d(2 * 25),
            nn.ReLU(inplace=True),
            nn.MaxPool1d(4),

            nn.Conv1d(2 * 25, 3 * 25, kernel_size=11, stride=1, padding=5, bias=True),
            nn.BatchNorm1d(3 * 25),
            nn.ReLU(inplace=True),
            nn.MaxPool1d(3),

            nn.Conv1d(3 * 25, 4 * 25, kernel_size=7, stride=1, padding=3, bias=True),
            nn.BatchNorm1d(4 * 25),
            nn.ReLU(inplace=True),
            nn.MaxPool1d(2),

            nn.Conv1d(4 * 25, 6 * 25, kernel_size=5, stride=1, padding=2, bias=True),
            nn.BatchNorm1d(6 * 25),
            nn.ReLU(inplace=True),
            nn.MaxPool1d(2, stride=2),

            nn.Conv1d(6 * 25, 8 * 25, kernel_size=5, stride=1, padding=2, bias=True),
            nn.BatchNorm1d(8 * 25),
            nn.ReLU(inplace=True),
            nn.Conv1d(8 * 25, 8 * 25, kernel_size=5, stride=1, padding=2, bias=True),
            nn.BatchNorm1d(8 * 25),
            nn.ReLU(inplace=True),
            nn.MaxPool1d(2, stride=2),
            # nn.Dropout(0.25),

            nn.Conv1d(8 * 25, 12 * 25, kernel_size=5, stride=1, padding=2, bias=True),
            nn.BatchNorm1d(12 * 25),
            nn.ReLU(inplace=True),
            nn.Conv1d(12 * 25, 12 * 25, kernel_size=5, stride=1, padding=2, bias=True),
            nn.BatchNorm1d(12 * 25),
            nn.ReLU(inplace=True),
            nn.MaxPool1d(2, stride=2),

            nn.Conv1d(12 * 25, 12 * 25, kernel_size=5, stride=1, padding=2, bias=True),
            nn.BatchNorm1d(12 * 25),
            nn.ReLU(inplace=True),
            nn.Conv1d(12 * 25, 12 * 25, kernel_size=5, stride=1, padding=2, bias=True),
            nn.BatchNorm1d(12 * 25),
            nn.ReLU(inplace=True),
            nn.MaxPool1d(2, stride=2),

            nn.Conv1d(12 * 25, 12 * 25, kernel_size=7, stride=1, padding=3, bias=True),
            nn.BatchNorm1d(12 * 25),
            nn.ReLU(inplace=True),
            nn.MaxPool1d(2, stride=2),
        )
        self.fc1 = nn.Linear(300 * 6, 300)  #
        self.prelu_fc1 = nn.PReLU()
        self.Dropout = nn.Dropout(0.6)
        self.fc3 = nn.Linear(300, num_cls)  # 没有进行归一化，转化为独热编码

    def forward(self, x):
        for layer in self.features:
            x = layer(x)
            # print(x.shape)
        # print(x.shape)
        x = x.view(-1, 300 * 6)
        x = self.prelu_fc1(self.fc1(x))
        x = self.Dropout(x)
        feature = x
        y = self.fc3(x)
        return y , feature



class CNN_Transformer_memory(nn.Module):
    def __init__(self, num_cls=100):
        super(CNN_Transformer_memory, self).__init__()
        self.features = nn.Sequential(
            nn.Conv1d(2, 4 * 25, kernel_size=15, stride=1, padding=7, bias=True),
            nn.BatchNorm1d(4 * 25),
            nn.ReLU(inplace=True),
            nn.MaxPool1d(4, stride=4),

            nn.Conv1d(4 * 25, 8 * 25, kernel_size=11, stride=1, padding=5, bias=True),
            nn.BatchNorm1d(8 * 25),
            nn.ReLU(inplace=True),
            nn.MaxPool1d(2, stride=2),

            nn.Conv1d(8 * 25, 12 * 25, kernel_size=7, stride=1, padding=3, bias=True),
            nn.BatchNorm1d(12 * 25),
            nn.ReLU(inplace=True),
            nn.MaxPool1d(2, stride=2),

            nn.Conv1d(12 * 25, 16 * 25, kernel_size=5, stride=1, padding=2, bias=True),
            nn.BatchNorm1d(16 * 25),
            nn.ReLU(inplace=True),
            nn.MaxPool1d(2, stride=2),

            nn.Conv1d(16 * 25, 24 * 25, kernel_size=5, stride=1, padding=2, bias=True),
            nn.BatchNorm1d(24 * 25),
            nn.ReLU(inplace=True),
            nn.MaxPool1d(2, stride=2),

            nn.Conv1d(24 * 25, 32 * 25, kernel_size=3, stride=1, padding=1, bias=True),
            nn.BatchNorm1d(32 * 25),
            nn.ReLU(inplace=True),
            nn.MaxPool1d(2, stride=2),

            nn.Conv1d(32 * 25, 36 * 25, kernel_size=3, stride=1, padding=1, bias=True),
            nn.BatchNorm1d(36 * 25),
            nn.ReLU(inplace=True),
            nn.MaxPool1d(2, stride=2),

            nn.Conv1d(36 * 25, 1024, kernel_size=3, stride=1, padding=1, bias=True),
            nn.BatchNorm1d(1024),
            nn.ReLU(inplace=True),
            nn.MaxPool1d(2, stride=2),

            nn.Conv1d(1024, 1024, kernel_size=3, stride=1, padding=1, bias=True),
            nn.BatchNorm1d(1024),
            nn.ReLU(inplace=True),
            nn.MaxPool1d(2, stride=2),
        )

        # self.encoder_layer = xt.Encoder(dim=512, depth = 6, heads = 8, attn_num_mem_kv = 16,  layer_dropout = 0.2, attn_dropout = 0.2, ff_dropout = 0.2)#
        # self.encoder_layer = xt.Encoder(  dim = 1024,#  输入特征维度
        #                                   depth = 3,#  层数
        #                                   heads = 8,#  头数
        #                                   attn_num_mem_kv = 256,   #  传入记忆向量参数
        #                                   layer_dropout=0.2,  #  dropout 整层
        #                                   attn_dropout=0.2,  # dropout post-attention
        #                                   ff_dropout=0.2  # 前馈 dropout
        #                                             )
        self.classifier1 = nn.Sequential(nn.PReLU(),
                                         nn.Dropout(0.5),
                                         nn.Linear(1024, num_cls)
                                         )

    def forward(self, x):
        for layer in self.features:
            x = layer(x)
        # print(x.size()) #   ([batchsize, d_fea, 68]) torch.Size([64, 512, 150])
        x = x.permute(2, 0, 1)
        # print(x.size()) # torch.Size([150, 64, 512])
        x = self.encoder_layer(x)
        # print(x.size())  # torch.Size([150, 64, 512])
        x = x.permute(1, 2, 0)
        # print(x.size()) # torch.Size([64, 512, 150])
        x = torch.mean(x, dim=2)
        # print(x.size())# torch.Size([64, 512])
        feature = x
        x = self.classifier1(x)
        return x ,feature


class CNN_Transformer(nn.Module):
    def __init__(self, num_cls=10):
        super(CNN_Transformer, self).__init__()
        self.features = nn.Sequential(
            nn.Conv1d(2, 4 * 25, kernel_size=15, stride=1, padding=7, bias=True),
            nn.BatchNorm1d(4 * 25),
            nn.ReLU(inplace=True),
            nn.MaxPool1d(4, stride=4),

            nn.Conv1d(4 * 25, 8 * 25, kernel_size=11, stride=1, padding=5, bias=True),
            nn.BatchNorm1d(8 * 25),
            nn.ReLU(inplace=True),
            nn.MaxPool1d(2, stride=2),

            nn.Conv1d(8 * 25, 12 * 25, kernel_size=7, stride=1, padding=3, bias=True),
            nn.BatchNorm1d(12 * 25),
            nn.ReLU(inplace=True),
            nn.MaxPool1d(2, stride=2),

            nn.Conv1d(12 * 25, 16 * 25, kernel_size=5, stride=1, padding=2, bias=True),
            nn.BatchNorm1d(16 * 25),
            nn.ReLU(inplace=True),
            nn.MaxPool1d(2, stride=2),

            nn.Conv1d(16 * 25, 24 * 25, kernel_size=5, stride=1, padding=2, bias=True),
            nn.BatchNorm1d(24 * 25),
            nn.ReLU(inplace=True),
            nn.MaxPool1d(2, stride=2),

            nn.Conv1d(24 * 25, 32 * 25, kernel_size=3, stride=1, padding=1, bias=True),
            nn.BatchNorm1d(32 * 25),
            nn.ReLU(inplace=True),
            nn.MaxPool1d(2, stride=2),

            nn.Conv1d(32 * 25, 36 * 25, kernel_size=3, stride=1, padding=1, bias=True),
            nn.BatchNorm1d(36 * 25),
            nn.ReLU(inplace=True),
            nn.MaxPool1d(2, stride=2),

            nn.Conv1d(36 * 25, 1024, kernel_size=3, stride=1, padding=1, bias=True),
            nn.BatchNorm1d(1024),
            nn.ReLU(inplace=True),
            nn.MaxPool1d(2, stride=2),

            nn.Conv1d(1024, 1024, kernel_size=3, stride=1, padding=1, bias=True),
            nn.BatchNorm1d(1024),
            nn.ReLU(inplace=True),
            nn.MaxPool1d(2, stride=2),
        )
        # 这个类是transformer encoder的组成部分，代表encoder的一个层，而encoder就是将transformerEncoderLayer重复几层。
        # 输入维度：seq, batch, feature
        # seqlenth x batch x dim 输入   多头注意力机制 10表示进行10次注意力运算之后通过线性运算转化为低维形式 需要d_model/nhead可以整除
        self.encoder_layer = nn.TransformerEncoderLayer(d_model=1024, nhead=8, dim_feedforward=1024*2, dropout = 0.2)#
        self.transformer_encoder = nn.TransformerEncoder(self.encoder_layer, num_layers=3, norm=nn.LayerNorm(1024))
        self.classifier1 = nn.Sequential(# nn.PReLU(),
                                         nn.Dropout(0.5),
                                         # nn.Linear(300, num_cls),
                                         nn.Linear(1024, num_cls)
                                         )

    def forward(self, x):
        for layer in self.features:
            x = layer(x)
        # print(x.size()) #torch.Size([256, 512, 68])
        x = x.permute(2, 0, 1) # torch.Size([68, 256, 300])
        # x = torch.swapaxes (x,2, 0, 1)# x.swapaxes(2, 0, 1)
        # print(x.size()) # torch.Size([256, 68, 300])
        x = self.transformer_encoder(x)
        # print(x.shape)
        x = x.permute(1, 2, 0)
        x = x[:, :, -1]# 相当于这部分仅仅选取了最后的一个输出  改一下，采用全局平均值池化试试 这部分是不对的为什么仅仅取最后一个维度？？
        # x = torch.mean(x, dim=2)
        # print(x.size())# torch.Size([256, 300])
        feature = x
        x = self.classifier1(x)
        # AV = x  # 激活向量
        return x,feature


class P4AllCNN(nn.Module):
    """
    G-equivariant CNN with G = p4 (The 4 90-degree rotations)

    6 3x3 conv layers, followed by 4x4 conv layer (10 channels each layer)
    relu activation, bn, dropout, after layer 2
    max-pool after last layer
    """

    def __init__(self, n_classes=100):
        super().__init__()

        self.features = nn.Sequential(
            GConv2d(2, 32, filter_size=5, stride=1, padding=2),  # Reduced channels，2为输入通道数，32为输出通道数
            nn.BatchNorm2d(128),
            nn.ReLU(),
            nn.MaxPool2d(kernel_size=(1, 4), stride=(1, 4)),
            # nn.MaxPool2d(kernel_size=(1, 2), stride=(1, 2)),

            nn.Conv2d(128, 128, kernel_size=(1, 11), stride=1, padding=(0, 5), bias=True),#卷积核大小（1,11），说明主要捕捉宽度上的特征；bias（true）：卷积层中使用偏置项
            nn.ReLU(),
            nn.BatchNorm2d(128),
            nn.Conv2d(128, 128, kernel_size=(1, 11), stride=1, padding=(0, 5), bias=True),#第二次卷积，和上面三行相同
            nn.ReLU(),
            nn.BatchNorm2d(128),
            nn.MaxPool2d(kernel_size=(1, 2)),#池化核尺寸，没说步幅，默认和池化核一样

            nn.Conv2d(128, 256, kernel_size=(1, 11), stride=1, padding=(0, 5), bias=True),
            nn.ReLU(),
            nn.BatchNorm2d(256),
            nn.Conv2d(256, 256, kernel_size=(1, 7), stride=1, padding=(0, 3), bias=True),
            nn.ReLU(),
            nn.BatchNorm2d(256),
            nn.MaxPool2d(kernel_size=(1, 2)),

            nn.Conv2d(256, 256, kernel_size=(1, 7), stride=1, padding=(0, 3), bias=True),
            nn.ReLU(),
            nn.BatchNorm2d(256),
            nn.Conv2d(256, 256, kernel_size=(1, 7), stride=1, padding=(0, 3), bias=True),
            nn.ReLU(),
            nn.BatchNorm2d(256),
            nn.MaxPool2d(kernel_size=(1, 2)),

            nn.Conv2d(256, 256, kernel_size=(1, 7), stride=1, padding=(0, 3), bias=True),
            nn.ReLU(),
            nn.BatchNorm2d(256),
            nn.Conv2d(256, 256, kernel_size=(1, 7), stride=1, padding=(0, 3), bias=True),
            nn.ReLU(),
            nn.BatchNorm2d(256),
            nn.MaxPool2d(kernel_size=(1, 2)),

            nn.Conv2d(256, 512, kernel_size=(1, 7), stride=1, padding=(0, 3), bias=True),
            nn.ReLU(),
            nn.BatchNorm2d(512),
            nn.Conv2d(512, 512, kernel_size=(1, 5), stride=1, padding=(0, 2), bias=True),
            nn.ReLU(),
            nn.BatchNorm2d(512),
            nn.MaxPool2d(kernel_size=(1, 2)),

            nn.Conv2d(512, 512, kernel_size=(1, 5), stride=1, padding=(0, 2), bias=True),
            nn.ReLU(),
            nn.BatchNorm2d(512),
            nn.Conv2d(512, 512, kernel_size=(1, 5), stride=1, padding=(0, 2), bias=True),
            nn.ReLU(),
            nn.BatchNorm2d(512),
            nn.MaxPool2d(kernel_size=(1, 2)),

            nn.Conv2d(512, 1024, kernel_size=(1, 3), stride=1, padding=(0, 1), bias=True),
            nn.ReLU(),
            nn.Conv2d(1024, 1024, kernel_size=(1, 3), stride=1, padding=(0, 1), bias=True),
            nn.ReLU(),
            nn.BatchNorm2d(1024),
            nn.MaxPool2d(kernel_size=(1, 2)),

            nn.Conv2d(1024, 1024, kernel_size=(1, 3), stride=1, padding=(0, 1), bias=True),
            nn.ReLU(),
            nn.BatchNorm2d(1024),
            nn.Conv2d(1024, 1024, kernel_size=(1, 3), stride=1, padding=(0, 1), bias=True),
            nn.ReLU(),
            nn.BatchNorm2d(1024),
            nn.AdaptiveAvgPool2d(1),
        )
        self.classifier = nn.Sequential(
            nn.Linear(1024, 512),#全连接层，线性层
            nn.Dropout(0.5),#正则化，随机丢弃50%的神经元，防止过拟合
            nn.ReLU(),
            nn.Dropout(0.5),
            nn.Linear(512, 100)
        )

    def forward(self, x):
        # print(x.shape)
        x = self.features(x)
        # print(x.shape)
        x = x.view(x.size(0), -1)
        # print(x.shape)
        feature = x
        # x = self.fc(x)
        for layer in self.classifier:
            x = layer(x)
        return x, feature


__factory = {

    'CNN':ConvNet_5G3_3,
    'CNN_Transformer':CNN_Transformer,
    'CNN_Transformer_memory': CNN_Transformer_memory,
    'P4AllCNN': P4AllCNN,
}

def create(name, num_classes):
    if name not in __factory.keys():
        raise KeyError("Unknown model: {}".format(name))
    return __factory[name](num_classes)

<|MERGE_RESOLUTION|>--- conflicted
+++ resolved
@@ -19,23 +19,12 @@
 
 
 class CNN_Transformer(nn.Module):
-<<<<<<< HEAD
     """Compact CNN + Transformer network tailored for 10-way ADS-B recognition.
 
     Compared to the previous revision this version drastically reduces the
     channel counts and the Transformer dimensionality.  The lighter footprint
     helps curb overfitting while still capturing both local temporal patterns
     (via convolutions) and long-range dependencies (via a Transformer encoder).
-=======
-    """Hybrid CNN + Transformer network for 10-way ADS-B signal classification.
-
-    The network first extracts local temporal patterns from the complex I/Q
-    time-series using a stack of 1-D convolutions.  The resulting feature map
-    is interpreted as a sequence and processed by a Transformer encoder so the
-    model can attend to long-range temporal dependencies.  Finally a linear
-    classifier projects the aggregated features to the requested number of
-    classes.
->>>>>>> 4f3944b6
 
     Parameters
     ----------
@@ -48,7 +37,6 @@
     def __init__(self, num_cls: int = 10) -> None:
         super().__init__()
 
-<<<<<<< HEAD
         # The convolutional trunk uses modest channel counts and GELU
         # activations.  Pooling every block halves the temporal resolution so
         # the subsequent Transformer processes a shorter sequence.
@@ -86,73 +74,10 @@
             dim_feedforward=512,
             dropout=0.2,
             activation="gelu",
-=======
-        # The convolutional trunk mirrors the structure from the original
-        # repository.  Max-pooling progressively reduces the temporal
-        # resolution so that the Transformer deals with a manageable sequence
-        # length while still receiving rich local features.
-        self.features = nn.Sequential(
-            nn.Conv1d(2, 4 * 25, kernel_size=15, stride=1, padding=7, bias=True),
-            nn.BatchNorm1d(4 * 25),
-            nn.ReLU(inplace=True),
-            nn.MaxPool1d(4, stride=4),
-
-            nn.Conv1d(4 * 25, 8 * 25, kernel_size=11, stride=1, padding=5, bias=True),
-            nn.BatchNorm1d(8 * 25),
-            nn.ReLU(inplace=True),
-            nn.MaxPool1d(2, stride=2),
-
-            nn.Conv1d(8 * 25, 12 * 25, kernel_size=7, stride=1, padding=3, bias=True),
-            nn.BatchNorm1d(12 * 25),
-            nn.ReLU(inplace=True),
-            nn.MaxPool1d(2, stride=2),
-
-            nn.Conv1d(12 * 25, 16 * 25, kernel_size=5, stride=1, padding=2, bias=True),
-            nn.BatchNorm1d(16 * 25),
-            nn.ReLU(inplace=True),
-            nn.MaxPool1d(2, stride=2),
-
-            nn.Conv1d(16 * 25, 24 * 25, kernel_size=5, stride=1, padding=2, bias=True),
-            nn.BatchNorm1d(24 * 25),
-            nn.ReLU(inplace=True),
-            nn.MaxPool1d(2, stride=2),
-
-            nn.Conv1d(24 * 25, 32 * 25, kernel_size=3, stride=1, padding=1, bias=True),
-            nn.BatchNorm1d(32 * 25),
-            nn.ReLU(inplace=True),
-            nn.MaxPool1d(2, stride=2),
-
-            nn.Conv1d(32 * 25, 36 * 25, kernel_size=3, stride=1, padding=1, bias=True),
-            nn.BatchNorm1d(36 * 25),
-            nn.ReLU(inplace=True),
-            nn.MaxPool1d(2, stride=2),
-
-            nn.Conv1d(36 * 25, 1024, kernel_size=3, stride=1, padding=1, bias=True),
-            nn.BatchNorm1d(1024),
-            nn.ReLU(inplace=True),
-            nn.MaxPool1d(2, stride=2),
-
-            nn.Conv1d(1024, 1024, kernel_size=3, stride=1, padding=1, bias=True),
-            nn.BatchNorm1d(1024),
-            nn.ReLU(inplace=True),
-            nn.MaxPool1d(2, stride=2),
-        )
-
-        # ``nn.TransformerEncoder`` expects input tensors shaped as
-        # (sequence_length, batch_size, features).  Each encoder layer operates
-        # on the condensed temporal dimension and can model interactions across
-        # the entire signal.
-        encoder_layer = nn.TransformerEncoderLayer(
-            d_model=1024,
-            nhead=8,
-            dim_feedforward=2048,
-            dropout=0.2,
->>>>>>> 4f3944b6
             batch_first=False,
         )
         self.transformer_encoder = nn.TransformerEncoder(
             encoder_layer,
-<<<<<<< HEAD
             num_layers=2,
             norm=nn.LayerNorm(256),
         )
@@ -161,18 +86,6 @@
             nn.LayerNorm(256),
             nn.Dropout(0.3),
             nn.Linear(256, num_cls),
-=======
-            num_layers=3,
-            norm=nn.LayerNorm(1024),
-        )
-
-        # A light-weight classifier head aggregates the encoder output with
-        # global average pooling followed by dropout regularisation and a final
-        # linear projection.
-        self.classifier = nn.Sequential(
-            nn.Dropout(0.5),
-            nn.Linear(1024, num_cls),
->>>>>>> 4f3944b6
         )
 
     def forward(self, x: torch.Tensor) -> tuple[torch.Tensor, torch.Tensor]:
@@ -578,4 +491,3 @@
     if name not in __factory.keys():
         raise KeyError("Unknown model: {}".format(name))
     return __factory[name](num_classes)
-
